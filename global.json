{
  "projects": [
    "src/TestFramework/Microsoft.Azure.Test.HttpRecorder",
    "src/TestFramework/Microsoft.Rest.ClientRuntime.Azure.TestFramework",
    "src/ResourceManagement/Compute/Microsoft.Azure.Management.Compute",
    "src/ResourceManagement/Network/Microsoft.Azure.Management.Network",
    "src/ResourceManagement/Resource/Microsoft.Azure.Management.ResourceManager",
    "src/ResourceManagement/Storage/Microsoft.Azure.Management.Storage",
<<<<<<< HEAD
    "src/ResourceManagement/Azure/Microsoft.Azure.Management",
    "src/ResourceManagement/Storage",
    "src/ResourceManagement/Azure",
    "src/ResourceManagement-Samples/Common",
    "src/ResourceManagement/Compute",
    "src/ResourceManagement.Samples/Common",
    "src/ResourceManagement.Samples/Samples"
=======
    "src/ResourceManagement/Azure/Microsoft.Azure.Management"
>>>>>>> 5314ea29
  ]
}<|MERGE_RESOLUTION|>--- conflicted
+++ resolved
@@ -1,21 +1,11 @@
 {
-  "projects": [
-    "src/TestFramework/Microsoft.Azure.Test.HttpRecorder",
-    "src/TestFramework/Microsoft.Rest.ClientRuntime.Azure.TestFramework",
-    "src/ResourceManagement/Compute/Microsoft.Azure.Management.Compute",
-    "src/ResourceManagement/Network/Microsoft.Azure.Management.Network",
-    "src/ResourceManagement/Resource/Microsoft.Azure.Management.ResourceManager",
-    "src/ResourceManagement/Storage/Microsoft.Azure.Management.Storage",
-<<<<<<< HEAD
-    "src/ResourceManagement/Azure/Microsoft.Azure.Management",
-    "src/ResourceManagement/Storage",
-    "src/ResourceManagement/Azure",
-    "src/ResourceManagement-Samples/Common",
-    "src/ResourceManagement/Compute",
-    "src/ResourceManagement.Samples/Common",
-    "src/ResourceManagement.Samples/Samples"
-=======
-    "src/ResourceManagement/Azure/Microsoft.Azure.Management"
->>>>>>> 5314ea29
-  ]
+    "projects": [
+        "src/TestFramework/Microsoft.Azure.Test.HttpRecorder",
+        "src/TestFramework/Microsoft.Rest.ClientRuntime.Azure.TestFramework",
+        "src/ResourceManagement/Compute/Microsoft.Azure.Management.Compute",
+        "src/ResourceManagement/Network/Microsoft.Azure.Management.Network",
+        "src/ResourceManagement/Resource/Microsoft.Azure.Management.ResourceManager",
+        "src/ResourceManagement/Storage/Microsoft.Azure.Management.Storage",
+        "src/ResourceManagement/Azure/Microsoft.Azure.Management"
+    ]
 }